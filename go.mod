module go.expect.digital/cache

go 1.23.0

toolchain go1.24.5

<<<<<<< HEAD
require golang.org/x/sync v0.4.0
=======
require (
	github.com/stretchr/testify v1.10.0
	golang.org/x/sync v0.16.0
)

require (
	github.com/davecgh/go-spew v1.1.1 // indirect
	github.com/pmezard/go-difflib v1.0.0 // indirect
	gopkg.in/yaml.v3 v3.0.1 // indirect
)
>>>>>>> a458270c
<|MERGE_RESOLUTION|>--- conflicted
+++ resolved
@@ -4,17 +4,4 @@
 
 toolchain go1.24.5
 
-<<<<<<< HEAD
-require golang.org/x/sync v0.4.0
-=======
-require (
-	github.com/stretchr/testify v1.10.0
-	golang.org/x/sync v0.16.0
-)
-
-require (
-	github.com/davecgh/go-spew v1.1.1 // indirect
-	github.com/pmezard/go-difflib v1.0.0 // indirect
-	gopkg.in/yaml.v3 v3.0.1 // indirect
-)
->>>>>>> a458270c
+require golang.org/x/sync v0.16.0